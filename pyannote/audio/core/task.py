# MIT License
#
# Copyright (c) 2020-2021 CNRS
#
# Permission is hereby granted, free of charge, to any person obtaining a copy
# of this software and associated documentation files (the "Software"), to deal
# in the Software without restriction, including without limitation the rights
# to use, copy, modify, merge, publish, distribute, sublicense, and/or sell
# copies of the Software, and to permit persons to whom the Software is
# furnished to do so, subject to the following conditions:
#
# The above copyright notice and this permission notice shall be included in all
# copies or substantial portions of the Software.
#
# THE SOFTWARE IS PROVIDED "AS IS", WITHOUT WARRANTY OF ANY KIND, EXPRESS OR
# IMPLIED, INCLUDING BUT NOT LIMITED TO THE WARRANTIES OF MERCHANTABILITY,
# FITNESS FOR A PARTICULAR PURPOSE AND NONINFRINGEMENT. IN NO EVENT SHALL THE
# AUTHORS OR COPYRIGHT HOLDERS BE LIABLE FOR ANY CLAIM, DAMAGES OR OTHER
# LIABILITY, WHETHER IN AN ACTION OF CONTRACT, TORT OR OTHERWISE, ARISING FROM,
# OUT OF OR IN CONNECTION WITH THE SOFTWARE OR THE USE OR OTHER DEALINGS IN THE
# SOFTWARE.


from __future__ import annotations

import multiprocessing
import sys
import warnings
from dataclasses import dataclass
from enum import Enum
from numbers import Number
from typing import List, Optional, Text, Tuple, Union

import pytorch_lightning as pl
import torch
from torch.utils.data import DataLoader, Dataset, IterableDataset
from torch.utils.data._utils.collate import default_collate
from torch_audiomentations.core.transforms_interface import BaseWaveformTransform
from typing_extensions import Literal

from pyannote.audio.utils.loss import binary_cross_entropy, nll_loss
from pyannote.audio.utils.protocol import check_protocol
from pyannote.database import Protocol


# Type of machine learning problem
class Problem(Enum):
    BINARY_CLASSIFICATION = 0
    MONO_LABEL_CLASSIFICATION = 1
    MULTI_LABEL_CLASSIFICATION = 2
    REPRESENTATION = 3
    REGRESSION = 4
    # any other we could think of?


# A task takes an audio chunk as input and returns
# either a temporal sequence of predictions
# or just one prediction for the whole audio chunk
class Resolution(Enum):
    FRAME = 1  # model outputs a sequence of frames
    CHUNK = 2  # model outputs just one vector for the whole chunk


@dataclass
class Specifications:
    problem: Problem
    resolution: Resolution

    # chunk duration in seconds.
    # use None for variable-length chunks
    duration: Optional[float] = None

    # use that many seconds on the left- and rightmost parts of each chunk
    # to warm up the model. This is mostly useful for segmentation tasks.
    # While the model does process those left- and right-most parts, only
    # the remaining central part of each chunk is used for computing the
    # loss during training, and for aggregating scores during inference.
    # Defaults to 0. (i.e. no warm-up).
    warm_up: Optional[Tuple[float, float]] = (0.0, 0.0)

    # (for classification tasks only) list of classes
    classes: Optional[List[Text]] = None

    # whether classes are permutation-invariant (e.g. diarization)
    permutation_invariant: bool = False

    def __len__(self):
        # makes it possible to do something like:
        # multi_task = len(specifications) > 1
        # because multi-task specifications are stored as {task_name: specifications} dict
        return 1

    def __getitem__(self, key):
        if key is not None:
            raise KeyError
        return self

    def items(self):
        yield None, self

    def keys(self):
        yield None

    def __iter__(self):
        yield None


class TrainDataset(IterableDataset):
    def __init__(self, task: Task):
        super().__init__()
        self.task = task

    def __iter__(self):
        return self.task.train__iter__()

    def __len__(self):
        return self.task.train__len__()


class ValDataset(Dataset):
    def __init__(self, task: Task):
        super().__init__()
        self.task = task

    def __getitem__(self, idx):
        return self.task.val__getitem__(idx)

    def __len__(self):
        return self.task.val__len__()


class Task(pl.LightningDataModule):
    """Base task class

    A task is the combination of a "problem" and a "dataset".
    For example, here are a few tasks:
    - voice activity detection on the AMI corpus
    - speaker embedding on the VoxCeleb corpus
    - end-to-end speaker diarization on the VoxConverse corpus

    A task is expected to be solved by a "model" that takes an
    audio chunk as input and returns the solution. Hence, the
    task is in charge of generating (input, expected_output)
    samples used for training the model.

    Parameters
    ----------
    protocol : Protocol
        pyannote.database protocol
    duration : float, optional
        Chunks duration in seconds. Defaults to two seconds (2.).
    min_duration : float, optional
        Sample training chunks duration uniformely between `min_duration`
        and `duration`. Defaults to `duration` (i.e. fixed length chunks).
    warm_up : float or (float, float), optional
        Use that many seconds on the left- and rightmost parts of each chunk
        to warm up the model. This is mostly useful for segmentation tasks.
        While the model does process those left- and right-most parts, only
        the remaining central part of each chunk is used for computing the
        loss during training, and for aggregating scores during inference.
        Defaults to 0. (i.e. no warm-up).
    batch_size : int, optional
        Number of training samples per batch. Defaults to 32.
    num_workers : int, optional
        Number of workers used for generating training samples.
        Defaults to multiprocessing.cpu_count() // 2.
    pin_memory : bool, optional
        If True, data loaders will copy tensors into CUDA pinned
        memory before returning them. See pytorch documentation
        for more details. Defaults to False.
    augmentation : BaseWaveformTransform, optional
        torch_audiomentations waveform transform, used by dataloader
        during training.

    Attributes
    ----------
    specifications : Specifications or dict of Specifications
        Task specifications (available after `Task.setup` has been called.)
        For multi-task learning, this should be a dictionary where keys are
        task names and values are corresponding Specifications instances.
    """

    def __init__(
        self,
        protocol: Protocol,
        duration: float = 2.0,
        min_duration: float = None,
        warm_up: Union[float, Tuple[float, float]] = 0.0,
        batch_size: int = 32,
        num_workers: int = None,
        pin_memory: bool = False,
        augmentation: BaseWaveformTransform = None,
    ):
        super().__init__()

        # dataset
        self.protocol, self.has_validation = check_protocol(protocol)

        # batching
        self.duration = duration
        self.min_duration = duration if min_duration is None else min_duration
        self.batch_size = batch_size

        # training
        if isinstance(warm_up, Number):
            warm_up = (warm_up, warm_up)
        self.warm_up = warm_up

        # multi-processing
        if num_workers is None:
            num_workers = multiprocessing.cpu_count() // 2

        if (
            num_workers > 0
            and sys.platform == "darwin"
            and sys.version_info[0] >= 3
            and sys.version_info[1] >= 8
        ):
            warnings.warn(
                "num_workers > 0 is not supported with macOS and Python 3.8+: "
                "setting num_workers = 0."
            )
            num_workers = 0

        self.num_workers = num_workers
        self.pin_memory = pin_memory
        self.augmentation = augmentation

    def prepare_data(self):
        """Use this to download and prepare data

        This is where we might end up downloading datasets
        and transform them so that they are ready to be used
        with pyannote.database. but for now, the API assume
        that we directly provide a pyannote.database.Protocol.

        Notes
        -----
        Called only once.
        """
        pass

    def setup(self, stage=None):
        """Called at the beginning of fit and test just before Model.setup()

        Parameters
        ----------
        stage : "fit" or "test"
            Whether model is being trained ("fit") or used for inference ("test").

        Notes
        -----
        This hook is called on every process when using DDP.

        If `specifications` attribute has not been set in `__init__`,
        `setup` is your last chance to set it.
        """
        pass

    def setup_loss_func(self):
        pass

    def setup_validation_metric(self):
        pass

    @property
    def is_multi_task(self) -> bool:
        """"Check whether multiple tasks are addressed at once"""
        return len(self.specifications) > 1

    def train__iter__(self):
        # will become train_dataset.__iter__ method
        msg = f"Missing '{self.__class__.__name__}.train__iter__' method."
        raise NotImplementedError(msg)

    def train__len__(self):
        # will become train_dataset.__len__ method
        msg = f"Missing '{self.__class__.__name__}.train__len__' method."
        raise NotImplementedError(msg)

    def collate_fn(self, batch):
        collated_batch = default_collate(batch)
        if self.augmentation is not None:
            collated_batch["X"] = self.augmentation(
                collated_batch["X"], sample_rate=self.model.hparams.sample_rate
            )
        return collated_batch

    def train_dataloader(self) -> DataLoader:
        return DataLoader(
            TrainDataset(self),
            batch_size=self.batch_size,
            num_workers=self.num_workers,
            pin_memory=self.pin_memory,
            drop_last=True,
            collate_fn=self.collate_fn,
        )

    def default_loss(
        self, specifications: Specifications, target, prediction, weight=None
    ) -> torch.Tensor:
        """Guess and compute default loss according to task specification

        Parameters
        ----------
        specifications : Specifications
            Task specifications
        target : torch.Tensor
            * (batch_size, num_frames) for binary classification
            * (batch_size, num_frames) for multi-class classification
            * (batch_size, num_frames, num_classes) for multi-label classification
        prediction : torch.Tensor
            (batch_size, num_frames, num_classes)
        weight : torch.Tensor, optional
            (batch_size, num_frames, 1)

        Returns
        -------
        loss : torch.Tensor
            Binary cross-entropy loss in case of binary and multi-label classification,
            Negative log-likelihood loss in case of multi-class classification.

        """

        if specifications.problem in [
            Problem.BINARY_CLASSIFICATION,
            Problem.MULTI_LABEL_CLASSIFICATION,
        ]:
            return binary_cross_entropy(prediction, target, weight=weight)

        elif specifications.problem == Problem.MONO_LABEL_CLASSIFICATION:
            return nll_loss(prediction, target, weight=weight)

        else:
            msg = "TODO: implement for other types of problems"
            raise NotImplementedError(msg)

    def common_step(self, batch, batch_idx: int, stage: Literal["train", "val"]):
        """Default training or validation step according to task specification

            * binary cross-entropy loss for binary or multi-label classification
            * negative log-likelihood loss for regular classification

        In case of multi-tasking, it will default to summing loss of each task.

        If "weight" attribute exists, batch[self.weight] is also passed to the loss function
        during training (but has no effect in validation).

        Parameters
        ----------
        batch : (usually) dict of torch.Tensor
            Current batch.
        batch_idx: int
            Batch index.
        stage : {"train", "val"}
            "train" for training step, "val" for validation step

        Returns
        -------
        loss : {str: torch.tensor}
            {"loss": loss} with additional "loss_{task_name}" keys for multi-task models.
        """

        # forward pass
        y_pred = self.model(batch["X"])

        if self.is_multi_task:
            _, any_y_pred = next(iter(y_pred.items()))
            batch_size, num_frames, _ = any_y_pred.shape
        else:
            batch_size, num_frames, _ = y_pred.shape
            # (batch_size, num_frames, num_classes)

        # target
        y = batch["y"]

        # frames weight
        weight_key = getattr(self, "weight", None) if stage == "train" else None
<<<<<<< HEAD
        weight = batch.get(weight_key, torch.ones(batch_size, num_frames, 1, device=self.model.device))
=======
        weight = batch.get(
            weight_key,
            torch.ones(batch_size, num_frames, 1, device=self.model.device),
        )
>>>>>>> 1c6bcab9
        # (batch_size, num_frames, 1)

        # warm-up
        warm_up_left = round(self.warm_up[0] / self.duration * num_frames)
        weight[:, :warm_up_left] = 0.0
        warm_up_right = round(self.warm_up[1] / self.duration * num_frames)
        weight[:, num_frames - warm_up_right :] = 0.0

        # compute multi-task loss as the sum of loss of each task
        if self.is_multi_task:
            loss = dict()
            for task_name, specifications in self.specifications.items():
                loss[task_name] = self.default_loss(
                    specifications, y[task_name], y_pred[task_name], weight=weight
                )
                self.model.log(
                    f"{task_name}@{stage}_loss",
                    loss[task_name],
                    on_step=False,
                    on_epoch=True,
                    prog_bar=False,
                    logger=False,
                )

            loss["loss"] = sum(loss.values())
            self.model.log(
                f"{self.ACRONYM}@{stage}_loss",
                loss["loss"],
                on_step=False,
                on_epoch=True,
                prog_bar=True,
                logger=True,
            )
            return loss

        # compute mono-task loss
        loss = self.default_loss(self.specifications, y, y_pred, weight=weight)
        self.model.log(
            f"{self.ACRONYM}@{stage}_loss",
            loss,
            on_step=False,
            on_epoch=True,
            prog_bar=True,
            logger=True,
        )
        return {"loss": loss}

    # default training_step provided for convenience
    # can obviously be overriden for each task
    def training_step(self, batch, batch_idx: int):
        return self.common_step(batch, batch_idx, "train")

    def val__getitem__(self, idx):
        # will become val_dataset.__getitem__ method
        msg = f"Missing '{self.__class__.__name__}.val__getitem__' method."
        raise NotImplementedError(msg)

    def val__len__(self):
        # will become val_dataset.__len__ method
        msg = f"Missing '{self.__class__.__name__}.val__len__' method."
        raise NotImplementedError(msg)

    def val_dataloader(self) -> Optional[DataLoader]:
        if self.has_validation:
            return DataLoader(
                ValDataset(self),
                batch_size=self.batch_size,
                num_workers=self.num_workers,
                pin_memory=self.pin_memory,
                drop_last=False,
            )
        else:
            return None

    # default validation_step provided for convenience
    # can obviously be overriden for each task
    def validation_step(self, batch, batch_idx: int):
        return self.common_step(batch, batch_idx, "val")

    def validation_epoch_end(self, outputs):
        pass

    @property
    def val_monitor(self):
        """Quantity (and direction) to monitor

        Useful for model checkpointing or early stopping.

        Returns
        -------
        monitor : str
            Name of quantity to monitor.
        mode : {'min', 'max}
            Minimize

        See also
        --------
        pytorch_lightning.callbacks.ModelCheckpoint
        pytorch_lightning.callbacks.EarlyStopping
        """
        if self.has_validation:
            return f"{self.ACRONYM}@val_loss", "min"
        else:
            return None, "min"<|MERGE_RESOLUTION|>--- conflicted
+++ resolved
@@ -376,14 +376,10 @@
 
         # frames weight
         weight_key = getattr(self, "weight", None) if stage == "train" else None
-<<<<<<< HEAD
-        weight = batch.get(weight_key, torch.ones(batch_size, num_frames, 1, device=self.model.device))
-=======
         weight = batch.get(
             weight_key,
             torch.ones(batch_size, num_frames, 1, device=self.model.device),
         )
->>>>>>> 1c6bcab9
         # (batch_size, num_frames, 1)
 
         # warm-up
